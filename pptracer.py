--- conflicted
+++ resolved
@@ -45,13 +45,6 @@
   graph = list(toposort(end_node))[::-1]
   xnodes = [end_node.parents[i] for i in ifix]
   znodes = [node for node in graph if node.is_rv and node not in xnodes]
-<<<<<<< HEAD
-  def zfilt(zs):
-    znodes_to_zs = dict(zip(znodes, zs))
-    return [znodes_to_zs[znode] for znode in end_node.parents
-            if znode not in xnodes]
-=======
->>>>>>> 8b62c609
   def logpdf(z, x):
     rvs = dict(zip(znodes, z) + zip(xnodes, x))
     logp = 0.
